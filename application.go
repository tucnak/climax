package climax

import (
	"fmt"
	"os"
)

// Application is a main CLI instance.
//
// By default, Climax provides its own implementation of version
// command, but it will use "version" command instead if you
// provide one.
type Application struct {
	Name    string // `go`
	Brief   string // `Go is a tool for managing Go source code.`
	Version string // `1.5`

	Commands []Command
	Topics   []Topic
	Groups   []Group

	ungroupedCmdsCount int
}

// Group is smth
type Group struct {
	Name     string
	Commands []*Command
}

func (a *Application) commandByName(name string) *Command {
	for i, command := range a.Commands {
		if command.Name == name {
			return &a.Commands[i]
		}
	}

	return nil
}

func (a *Application) topicByName(name string) *Topic {
	for i, topic := range a.Topics {
		if topic.Name == name {
			return &a.Topics[i]
		}
	}

	return nil
}

func (a *Application) groupByName(name string) *Group {
	for i, group := range a.Groups {
		if group.Name == name {
			return &a.Groups[i]
		}
	}

	return nil
}

func (a Application) isNameAvailable(name string) bool {
	hypo, jypo := a.commandByName(name), a.topicByName(name)
	if hypo != nil || jypo != nil {
		return false
	}

	return true
}

// AddGroup adds a group.
func (a *Application) AddGroup(name string) string {
	a.Groups = append(a.Groups, Group{Name: name})
	return name
}

// AddCommand does literally what its name says.
func (a *Application) AddCommand(command Command) {
	a.Commands = append(a.Commands, command)

<<<<<<< HEAD
	found := false
	for idx, list := range a.Categories {
		if list[0].Category == command.Category {
			a.Categories[idx] = append(a.Categories[idx], command)
			found = true
			break
=======
	newCmd := &a.Commands[len(a.Commands)-1]
	if newCmd.Group != "" {
		group := a.groupByName(newCmd.Group)
		if group == nil {
			panic("group doesn't exist")
>>>>>>> b11f16fa
		}

		group.Commands = append(group.Commands, newCmd)
	} else {
		a.ungroupedCmdsCount++
	}
}

// AddTopic does literally what its name says.
func (a *Application) AddTopic(topic Topic) {
	a.Topics = append(a.Topics, topic)
}

// Run executes a CLI.
//
// Take a note, Run panics if len(os.Args) < 1
func (a Application) Run() int {
	if len(os.Args) < 1 {
		panic("shell-provided arguments are not present")
	}
	arguments := os.Args[1:]
	// $ program
	//           ^ no args
	if len(arguments) == 0 {
		println(a.globalHelp())
		return 0
	}

	yankeeGoHome := func(errMsg string) {
		printerr(fmt.Errorf("%s: %s", a.Name, errMsg))
		os.Exit(1)
	}

	subcommandName := arguments[0]
	subcommand := a.commandByName(subcommandName)

	if subcommandName == "help" {
		// $ program help
		//           ^ one argument
		if len(arguments) <= 1 {
			println(a.globalHelp())
			return 0
		}

		command := a.commandByName(arguments[1])
		if command != nil {
			println(a.commandHelp(command))
			return 0
		}

		topic := a.topicByName(arguments[1])
		if topic != nil {
			println(topic.Text)
			return 0
		}

		yankeeGoHome("no such command or help topic")
	}

	if subcommandName == "version" {
		if subcommand != nil {
			return subcommand.Run(Context{})
		}

		printf("%s version %s\n", a.Name, a.Version)
		return 0
	}

	if subcommand != nil {
		context, err := parseContext(subcommand.Flags, arguments[1:])
		if err != nil {
			yankeeGoHome(err.Error())
		}

		return subcommand.Run(*context)
	}

	yankeeGoHome("unknown subcommand \"" + subcommandName + "\"\n")
	return 1
}<|MERGE_RESOLUTION|>--- conflicted
+++ resolved
@@ -77,20 +77,11 @@
 func (a *Application) AddCommand(command Command) {
 	a.Commands = append(a.Commands, command)
 
-<<<<<<< HEAD
-	found := false
-	for idx, list := range a.Categories {
-		if list[0].Category == command.Category {
-			a.Categories[idx] = append(a.Categories[idx], command)
-			found = true
-			break
-=======
 	newCmd := &a.Commands[len(a.Commands)-1]
 	if newCmd.Group != "" {
 		group := a.groupByName(newCmd.Group)
 		if group == nil {
 			panic("group doesn't exist")
->>>>>>> b11f16fa
 		}
 
 		group.Commands = append(group.Commands, newCmd)
